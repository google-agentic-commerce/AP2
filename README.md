--- conflicted
+++ resolved
@@ -54,12 +54,8 @@
 
 #### Option 1: Google API Key (Recommended for development)
 
-<<<<<<< HEAD
-2. Put it into an `.env` file at the root of your repository.
-=======
 1. Obtain a Google API key from [Google AI Studio](http://aistudio.google.com/apikey).
 2. Set the `GOOGLE_API_KEY` environment variable.
->>>>>>> f3b4ab97
 
     - **As an environment variable:**
 
