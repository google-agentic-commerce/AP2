#!/usr/bin/env python3
"""
AP2 Audit Logger Implementation Example

This module provides a practical implementation of the proposed audit logging
standards for the Agent Payments Protocol. It demonstrates how the standardized
audit log schema and error handling can be integrated into existing AP2 agents.

Usage:
    from audit_logger import AP2AuditLogger, AP2ErrorHandler

    # Initialize logger for a specific agent
    logger = AP2AuditLogger("shopping_agent_001", "shopping_agent")

    # Log mandate events
    logger.log_mandate_event(
        event_category="mandate_creation",
        event_action="intent_submitted",
        mandate_id="mandate_123",
        mandate_type="intent_mandate"
    )

    # Handle errors with structured responses
    error_handler = AP2ErrorHandler(logger)
    error_response = error_handler.create_error_response(
        error_code="AP2-MND-EN-001",
        error_category="mandate_enforcement",
        error_type="price_constraint_violation",
        severity="high",
        message="Transaction amount exceeds mandate maximum"
    )
"""

import json
import uuid
import hashlib
import logging
from datetime import datetime, timezone
from typing import Dict, Any, List, Optional, Union
from dataclasses import dataclass, asdict
from enum import Enum

# Configure logging
logging.basicConfig(level=logging.INFO)
logger = logging.getLogger(__name__)


class EventCategory(Enum):
    """Standardized event categories for mandate lifecycle."""

    MANDATE_CREATION = 'mandate_creation'
    MANDATE_ENFORCEMENT = 'mandate_enforcement'
    MANDATE_EXECUTION = 'mandate_execution'
    MANDATE_VIOLATION = 'mandate_violation'
    MANDATE_RESOLUTION = 'mandate_resolution'


class MandateType(Enum):
    """Types of mandates in AP2."""

    INTENT_MANDATE = 'intent_mandate'
    CART_MANDATE = 'cart_mandate'
    PAYMENT_MANDATE = 'payment_mandate'


class ParticipantType(Enum):
    """Types of AP2 participants."""

    SHOPPING_AGENT = 'shopping_agent'
    MERCHANT_AGENT = 'merchant_agent'
    CREDENTIALS_PROVIDER = 'credentials_provider'
    PAYMENT_PROCESSOR = 'payment_processor'


class ErrorSeverity(Enum):
    """Error severity levels."""

    LOW = 'low'
    MEDIUM = 'medium'
    HIGH = 'high'
    CRITICAL = 'critical'


@dataclass
class SecurityContext:
    """Security context for audit events."""

    encryption_algorithm: str = 'AES-256-GCM'
    digital_signature: str = ''
    integrity_hash: str = ''


@dataclass
class PrivacyMetadata:
    """Privacy metadata for audit events."""

    pii_redacted: bool = True
    data_classification: str = 'financial_transaction'
    retention_period_days: int = 2555  # 7 years
<<<<<<< HEAD
    shared_with: List[str] = None

    def __post_init__(self):
        if self.shared_with is None:
            self.shared_with = ['issuer', 'network']
=======
    shared_with: List[str] = field(default_factory=lambda: ["issuer", "network"])
>>>>>>> c684f975


@dataclass
class AuditEvent:
    """Complete audit event structure."""

    audit_log_version: str
    event_id: str
    timestamp: str
    event_type: str
    mandate_type: str
    mandate_id: str
    participant_id: str
    participant_type: str
    event_category: str
    event_action: str
    event_result: str
    event_details: Dict[str, Any]
    security_context: SecurityContext
    privacy_metadata: PrivacyMetadata
    session_id: Optional[str] = None
    transaction_id: Optional[str] = None


class AP2AuditLogger:
    """
    Implementation of standardized audit logging for AP2 agents.

    This class provides methods to create consistent audit log entries
    that comply with the proposed AP2 audit standards.
    """

    def __init__(self, participant_id: str, participant_type: str):
        """
        Initialize the audit logger for a specific AP2 participant.

        Args:
            participant_id: Unique identifier for this participant
            participant_type: Type of participant (shopping_agent, merchant_agent, etc.)
        """
        self.participant_id = participant_id
        self.participant_type = participant_type
        self.version = '1.0'

        # In production, this would be configured from external sources
        self.config = {
            'storage_backend': 'postgresql',
            'encryption_enabled': True,
            'async_logging': True,
            'pii_redaction': True,
        }

    def log_mandate_event(
        self,
        event_category: Union[str, EventCategory],
        event_action: str,
        mandate_id: str,
        mandate_type: Union[str, MandateType],
        event_result: str = 'success',
        event_details: Optional[Dict[str, Any]] = None,
        session_id: Optional[str] = None,
        transaction_id: Optional[str] = None,
    ) -> Dict[str, Any]:
        """
        Create a standardized audit log entry for mandate events.

        Args:
            event_category: High-level category of the event
            event_action: Specific action that occurred
            mandate_id: Unique identifier for the mandate
            mandate_type: Type of mandate (intent, cart, payment)
            event_result: Result of the event (success, failure, etc.)
            event_details: Additional event-specific details
            session_id: Session identifier for grouping related events
            transaction_id: Transaction identifier for payment events

        Returns:
            Dictionary containing the complete audit log entry
        """
        # Convert enums to strings if needed
        if isinstance(event_category, EventCategory):
            event_category = event_category.value
        if isinstance(mandate_type, MandateType):
            mandate_type = mandate_type.value

        # Generate unique event ID and timestamp
        event_id = str(uuid.uuid4())
        timestamp = datetime.now(timezone.utc).isoformat()

        # Create audit event
        audit_event = AuditEvent(
            audit_log_version=self.version,
            event_id=event_id,
            timestamp=timestamp,
            event_type='mandate_lifecycle_event',
            mandate_type=mandate_type,
            mandate_id=mandate_id,
            participant_id=self.participant_id,
            participant_type=self.participant_type,
            session_id=session_id,
            transaction_id=transaction_id,
            event_category=event_category,
            event_action=event_action,
            event_result=event_result,
            event_details=event_details or {},
            security_context=SecurityContext(),
            privacy_metadata=PrivacyMetadata(),
        )

        # Convert to dictionary for processing
        audit_dict = asdict(audit_event)

        # Add security context
        audit_dict['security_context']['digital_signature'] = self._sign_event(
            event_id, timestamp
        )

        # Compute integrity hash
        audit_dict['security_context']['integrity_hash'] = (
            self._compute_integrity_hash(audit_dict)
        )

        # Store the audit entry
        self._store_audit_entry(audit_dict)

        logger.info(
            f'Audit event logged: {event_category}.{event_action} for {mandate_id}'
        )

        return audit_dict

    def log_mandate_violation(
        self,
        violation_type: str,
        mandate_id: str,
        expected_value: Any,
        actual_value: Any,
        severity: Union[str, ErrorSeverity] = ErrorSeverity.MEDIUM,
        enforcement_action: str = 'blocked',
        mandate_type: Union[str, MandateType] = MandateType.INTENT_MANDATE,
    ) -> Dict[str, Any]:
        """
        Log mandate constraint violations with detailed context.

        Args:
            violation_type: Type of violation (price_exceeded, merchant_unauthorized, etc.)
            mandate_id: ID of the mandate that was violated
            expected_value: The expected value per mandate constraints
            actual_value: The actual value that was attempted
            severity: Severity level of the violation
            enforcement_action: Action taken (blocked, flagged, etc.)
            mandate_type: Type of mandate that was violated

        Returns:
            Dictionary containing the complete violation log entry
        """
        if isinstance(severity, ErrorSeverity):
            severity = severity.value
        if isinstance(mandate_type, MandateType):
            mandate_type = mandate_type.value

        # Calculate violation delta if possible
        violation_delta = None
        if isinstance(expected_value, (int, float)) and isinstance(
            actual_value, (int, float)
        ):
            violation_delta = actual_value - expected_value

        event_details = {
            'violation_type': violation_type,
            'violation_severity': severity,
            'expected_value': str(expected_value),
            'actual_value': str(actual_value),
            'violation_delta': violation_delta,
            'enforcement_action': enforcement_action,
            'risk_factors': self._assess_risk_factors(violation_type, severity),
            'compliance_impact': self._assess_compliance_impact(
                violation_type, severity
            ),
        }

        return self.log_mandate_event(
            event_category=EventCategory.MANDATE_VIOLATION,
            event_action=violation_type,
            mandate_id=mandate_id,
            mandate_type=mandate_type,
            event_result='violation_detected',
            event_details=event_details,
        )

    def log_payment_execution(
        self,
        mandate_id: str,
        action: str,
        result: str,
        amount: Optional[float] = None,
        currency: str = 'USD',
        processor: Optional[str] = None,
        authorization_code: Optional[str] = None,
        processing_time_ms: Optional[int] = None,
        transaction_id: Optional[str] = None,
    ) -> Dict[str, Any]:
        """
        Log payment execution events with payment-specific details.

        Args:
            mandate_id: ID of the payment mandate
            action: Payment action (initiated, authorized, completed, etc.)
            result: Result of the payment action
            amount: Transaction amount
            currency: Currency code
            processor: Payment processor name
            authorization_code: Authorization code from processor
            processing_time_ms: Processing time in milliseconds
            transaction_id: Transaction identifier

        Returns:
            Dictionary containing the complete payment execution log entry
        """
        event_details = {
            'payment_processor': processor,
            'authorization_code': authorization_code,
            'processing_time_ms': processing_time_ms,
        }

        if amount is not None:
            event_details['amount_details'] = {
                'currency': currency,
                'amount': amount,
            }

        # Remove None values
        event_details = {
            k: v for k, v in event_details.items() if v is not None
        }

        return self.log_mandate_event(
            event_category=EventCategory.MANDATE_EXECUTION,
            event_action=action,
            mandate_id=mandate_id,
            mandate_type=MandateType.PAYMENT_MANDATE,
            event_result=result,
            event_details=event_details,
            transaction_id=transaction_id,
        )

    def _sign_event(self, event_id: str, timestamp: str) -> str:
        """
        Create digital signature for the audit event.

        In production, this would use the agent's private key to create
        a proper digital signature. For this example, we create a
        placeholder signature.
        """
        signature_data = f'{self.participant_id}:{event_id}:{timestamp}'
        return f'signature_{hashlib.sha256(signature_data.encode()).hexdigest()[:16]}'

    def _compute_integrity_hash(self, audit_dict: Dict[str, Any]) -> str:
        """
        Compute integrity hash of the audit event.

        This creates a tamper-evident hash of the entire audit entry
        (excluding the integrity_hash field itself).
        """
        # Create a copy without the integrity_hash field
        entry_copy = audit_dict.copy()
        if (
            'security_context' in entry_copy
            and 'integrity_hash' in entry_copy['security_context']
        ):
            del entry_copy['security_context']['integrity_hash']

        # Compute hash of canonical JSON representation
        canonical_json = json.dumps(
            entry_copy, sort_keys=True, separators=(',', ':')
        )
        return hashlib.sha256(canonical_json.encode()).hexdigest()

    def _assess_risk_factors(
        self, violation_type: str, severity: str
    ) -> List[str]:
        """Assess risk factors associated with a violation."""
        risk_factors = []

        if violation_type == 'price_exceeded':
            risk_factors.extend(['amount_anomaly', 'potential_fraud'])
        elif violation_type == 'merchant_unauthorized':
            risk_factors.extend(['unauthorized_merchant', 'policy_violation'])
        elif violation_type == 'mandate_expired':
            risk_factors.extend(['expired_authorization', 'stale_mandate'])

        if severity in ['high', 'critical']:
            risk_factors.append('high_severity_violation')

        return risk_factors

    def _assess_compliance_impact(
        self, violation_type: str, severity: str
    ) -> Dict[str, bool]:
        """Assess compliance impact of a violation."""
        return {
            'pci_dss_violation': violation_type
            in ['payment_data_exposure', 'unauthorized_access'],
            'sox_reporting_required': severity in ['high', 'critical'],
            'regulatory_notification': severity == 'critical',
        }

    def _store_audit_entry(self, audit_entry: Dict[str, Any]) -> None:
        """
        Store audit entry to configured storage backend.

        In production, this would write to a secure audit log storage system
        such as a database, immutable ledger, or encrypted file system.
        """
        # For this example, we log to the standard logger
        # In production, this would be replaced with proper storage
        logger.info(f'AUDIT: {json.dumps(audit_entry, indent=2)}')


class AP2ErrorHandler:
    """
    Handler for creating standardized error responses in AP2.

    This class works with the audit logger to create consistent error
    responses that comply with the proposed error schema.
    """

    def __init__(self, audit_logger: AP2AuditLogger):
        """
        Initialize error handler with audit logging capability.

        Args:
            audit_logger: AP2AuditLogger instance for logging errors
        """
        self.audit_logger = audit_logger

        # Error code to suggestions mapping
        self.error_suggestions = {
            'AP2-MND-CR-001': [
                'Validate mandate format against schema',
                'Check required fields are present',
                'Ensure data types are correct',
            ],
            'AP2-MND-CR-002': [
                'Obtain proper user consent',
                'Verify consent method is supported',
                'Check consent timestamp validity',
            ],
            'AP2-MND-EN-001': [
                'Reduce transaction amount to within mandate limits',
                'Request new mandate with higher limits',
                'Split transaction into multiple smaller amounts',
            ],
            'AP2-MND-EN-002': [
                'Use an authorized merchant from the mandate',
                'Request new mandate that includes this merchant',
                'Contact user for mandate modification',
            ],
            'AP2-MND-EN-003': [
                'Request new mandate with updated expiry',
                'Use existing valid mandate if available',
                'Contact user for mandate renewal',
            ],
            'AP2-MND-EX-001': [
                'Verify payment method is available',
                'Try alternative payment method',
                'Contact credentials provider',
            ],
            'AP2-MND-EX-002': [
                'Check account balance',
                'Try alternative payment method',
                'Request user to add funds',
            ],
        }

    def create_error_response(
        self,
        error_code: str,
        error_category: str,
        error_type: str,
        severity: Union[str, ErrorSeverity],
        message: str,
        details: Optional[Dict[str, Any]] = None,
        mandate_id: Optional[str] = None,
        mandate_type: Optional[Union[str, MandateType]] = None,
        correlation_id: Optional[str] = None,
    ) -> Dict[str, Any]:
        """
        Create a standardized error response with audit logging.

        Args:
            error_code: Structured error code (e.g., AP2-MND-EN-001)
            error_category: High-level error category
            error_type: Specific type of error
            severity: Error severity level
            message: Human-readable error message
            details: Error-specific details
            mandate_id: ID of mandate associated with error
            mandate_type: Type of mandate (required if mandate_id provided)
            correlation_id: Correlation ID for tracing

        Returns:
            Dictionary containing the complete structured error response
        """
        if isinstance(severity, ErrorSeverity):
            severity = severity.value

        # Validate mandate parameters
        if mandate_id and not mandate_type:
            raise ValueError(
                'mandate_type is required when mandate_id is provided'
            )

        timestamp = datetime.now(timezone.utc).isoformat()
        correlation_id = correlation_id or str(uuid.uuid4())

        error_response = {
            'error_code': error_code,
            'error_category': error_category,
            'error_type': error_type,
            'severity': severity,
            'timestamp': timestamp,
            'message': message,
            'details': details or {},
            'suggested_actions': self.error_suggestions.get(
                error_code, ['Contact support for assistance']
            ),
            'compliance_context': self._get_compliance_context(severity),
            'technical_context': {
                'correlation_id': correlation_id,
                'agent_id': self.audit_logger.participant_id,
                'agent_type': self.audit_logger.participant_type,
            },
        }

        # Log the error event if mandate_id is provided
        if mandate_id and mandate_type:
            # Convert mandate_type to MandateType enum if it's a string
            if isinstance(mandate_type, str):
                mandate_type = MandateType(mandate_type)

            self.audit_logger.log_mandate_event(
                event_category=EventCategory.MANDATE_VIOLATION,
                event_action=error_type,
                mandate_id=mandate_id,
                mandate_type=mandate_type,  # Use the provided mandate_type
                event_result='error',
                event_details={
                    'error_code': error_code,
                    'error_message': message,
                    'error_severity': severity,
                    'correlation_id': correlation_id,
                },
            )

        logger.error(f'Error created: {error_code} - {message}')

        return error_response

    def create_mandate_violation_error(
        self,
        violation_type: str,
        mandate_id: str,
        mandate_type: Union[str, MandateType],
        expected_value: Any,
        actual_value: Any,
        severity: Union[str, ErrorSeverity] = ErrorSeverity.HIGH,
        currency: Optional[str] = None,
    ) -> Dict[str, Any]:
        """
        Create error response specifically for mandate violations.

        Args:
            violation_type: Type of violation
            mandate_id: ID of violated mandate
            mandate_type: Type of the violated mandate
            expected_value: Expected value per mandate
            actual_value: Actual attempted value
            severity: Severity of the violation
            currency: Currency code (e.g., 'USD', 'EUR', 'GBP') from mandate context

        Returns:
            Dictionary containing structured error response
        """
        # Map violation types to error codes
        violation_error_map = {
            'price_exceeded': 'AP2-MND-EN-001',
            'merchant_unauthorized': 'AP2-MND-EN-002',
            'mandate_expired': 'AP2-MND-EN-003',
            'sku_not_permitted': 'AP2-MND-EN-004',
            'refund_policy_violation': 'AP2-MND-EN-005',
        }

        error_code = violation_error_map.get(violation_type, 'AP2-MND-EN-999')

        details = {
            'mandate_id': mandate_id,
            'violation_type': violation_type,
            'expected_value': expected_value,
            'actual_value': actual_value,
        }

        # Add specific details based on violation type
        if violation_type == 'price_exceeded' and isinstance(
            expected_value, (int, float)
        ):
            price_details = {
                'mandate_limit': expected_value,
                'attempted_amount': actual_value,
                'violation_amount': actual_value - expected_value,
            }
            # Only include currency if provided (should come from mandate context)
            if currency:
                price_details['currency'] = currency
            details.update(price_details)

        message_map = {
            'price_exceeded': 'Transaction amount exceeds mandate maximum',
            'merchant_unauthorized': 'Merchant not authorized by mandate',
            'mandate_expired': 'Mandate has expired',
            'sku_not_permitted': 'Product SKU not permitted by mandate',
            'refund_policy_violation': 'Refund policy requirements not met',
        }

        message = message_map.get(
            violation_type, f'Mandate violation: {violation_type}'
        )

        return self.create_error_response(
            error_code=error_code,
            error_category='mandate_enforcement',
            error_type=violation_type,
            severity=severity,
            message=message,
            details=details,
            mandate_id=mandate_id,
            mandate_type=mandate_type,
        )

    def _get_compliance_context(self, severity: str) -> Dict[str, bool]:
        """Get compliance context based on error severity."""
        return {
            'requires_reporting': severity in ['high', 'critical'],
            'retention_required': True,
            'audit_trail_needed': True,
            'pci_dss_relevant': severity == 'critical',
            'sox_reportable': severity in ['high', 'critical'],
        }


# Example usage and integration patterns
def demo_audit_logging():
    """Demonstrate audit logging integration with AP2 agents."""

    print('=== AP2 Audit Logging Demo ===\n')

    # Initialize audit logger for shopping agent
    audit_logger = AP2AuditLogger('shopping_agent_001', 'shopping_agent')
    error_handler = AP2ErrorHandler(audit_logger)

    # 1. Log intent mandate creation
    print('1. Logging intent mandate creation...')
    intent_log = audit_logger.log_mandate_event(
        event_category=EventCategory.MANDATE_CREATION,
        event_action='intent_submitted',
        mandate_id='intent_abc123',
        mandate_type=MandateType.INTENT_MANDATE,
        event_details={
            'natural_language_description': 'High top red basketball shoes',
            'max_amount': 150.00,
            'allowed_merchants': ['nike', 'adidas'],
            'user_consent_method': 'biometric',
        },
        session_id='session_def456',
    )

    # 2. Log mandate violation
    print('\n2. Logging mandate violation...')
    violation_log = audit_logger.log_mandate_violation(
        violation_type='price_exceeded',
        mandate_id='intent_abc123',
        expected_value=150.00,
        actual_value=199.99,
        severity=ErrorSeverity.HIGH,
        enforcement_action='blocked',
    )

    # 3. Create structured error response
    print('\n3. Creating structured error response...')
    error_response = error_handler.create_mandate_violation_error(
        violation_type='price_exceeded',
        mandate_id='intent_abc123',
        mandate_type=MandateType.INTENT_MANDATE,
        expected_value=150.00,
        actual_value=199.99,
        severity=ErrorSeverity.HIGH,
        currency='USD',  # In real usage, extract from mandate context
    )

    # Example: International transaction with EUR currency
    print('\n3b. Creating international currency violation...')
    intl_error_response = error_handler.create_mandate_violation_error(
        violation_type='price_exceeded',
        mandate_id='intent_eur456',
        mandate_type=MandateType.INTENT_MANDATE,
        expected_value=100.00,
        actual_value=125.50,
        severity=ErrorSeverity.HIGH,
        currency='EUR',  # Properly derived from mandate context
    )

    # 4. Log payment execution
    print('\n4. Logging payment execution...')
    payment_log = audit_logger.log_payment_execution(
        mandate_id='payment_ghi789',
        action='payment_initiated',
        result='success',
        amount=129.99,
        currency='USD',
        processor='visa_net',
        authorization_code='AUTH_123456',
        processing_time_ms=1250,
        transaction_id='txn_jkl012',
    )

    print('\n=== Demo Complete ===')
    return {
        'intent_log': intent_log,
        'violation_log': violation_log,
        'error_response': error_response,
        'payment_log': payment_log,
    }


if __name__ == '__main__':
    # Run the demo
    demo_results = demo_audit_logging()

    # Print summary
    print(f'\nGenerated {len(demo_results)} audit/error entries:')
    for entry_type, entry in demo_results.items():
        print(
            f"- {entry_type}: {entry.get('event_id', entry.get('technical_context', {}).get('correlation_id', 'N/A'))}"
        )<|MERGE_RESOLUTION|>--- conflicted
+++ resolved
@@ -97,15 +97,7 @@
     pii_redacted: bool = True
     data_classification: str = 'financial_transaction'
     retention_period_days: int = 2555  # 7 years
-<<<<<<< HEAD
-    shared_with: List[str] = None
-
-    def __post_init__(self):
-        if self.shared_with is None:
-            self.shared_with = ['issuer', 'network']
-=======
-    shared_with: List[str] = field(default_factory=lambda: ["issuer", "network"])
->>>>>>> c684f975
+    shared_with: List[str] = field(default_factory=lambda: ['issuer', 'network'])
 
 
 @dataclass
