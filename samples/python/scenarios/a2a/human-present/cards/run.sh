#!/bin/bash

# A script to automate the execution of the card_payment example.
# It starts all necessary servers and agents in the background,
# and then runs the client.

# Exit immediately if any command exits with a non-zero status.
set -e

# The directory containing the agents.
AGENTS_DIR="samples/python/src/roles"
# A directory to store logs.
LOG_DIR=".logs"

if [ ! -d "$AGENTS_DIR" ]; then
  echo "Error: Directory '$AGENTS_DIR' not found."
  echo "Please run this script from the root of the repository."
  exit 1
fi

if [ -f .env ]; then
  set -a
  source .env
  set +a
fi

<<<<<<< HEAD
if [ -z "${GOOGLE_API_KEY}" ] && [ -z "${GOOGLE_GENAI_USE_VERTEXAI}" ]; then
=======
USE_VERTEXAI=$(printf "%s" "${GOOGLE_GENAI_USE_VERTEXAI}" | tr '[:upper:]' '[:lower:]')
if [ -z "${GOOGLE_API_KEY}" ] && [ "${USE_VERTEXAI}" != "true" ]; then
>>>>>>> cf7000ef
  echo "Please set your GOOGLE_API_KEY environment variable before running."
  echo "Alternatively, set GOOGLE_GENAI_USE_VERTEXAI=true to use Vertex AI with ADC."
  exit 1
fi

# Set up and activate a virtual environment.
echo "Setting up the Python virtual environment..."

if [ ! -d ".venv" ]; then
  uv venv
fi

source .venv/bin/activate
echo "Virtual environment activated."

echo "Installing project in editable mode..."
uv pip install -e .

# Create a directory for log files.
mkdir -p "$LOG_DIR"

# This function is called automatically when the script exits (for any reason)
# to ensure all background processes are terminated.
cleanup() {
  echo ""
  echo "Shutting down background processes..."
  if [ ${#pids[@]} -ne 0 ]; then
    # Kill all processes using their PIDs stored in the array.
    # The 2>/dev/null suppresses "Terminated" messages or errors if a process is already gone.
    kill "${pids[@]}" 2>/dev/null
    wait "${pids[@]}" 2>/dev/null
  fi
  echo "Cleanup complete."
}

# Trap the EXIT signal to call the cleanup function. This ensures cleanup
# runs whether the script finishes successfully, fails, or is interrupted.
trap cleanup EXIT

# Explicitly sync to ensures the virtual environment is up to date.
echo "Syncing virtual environment with uv sync..."
if uv sync --package ap2-samples; then
  echo "Virtual environment synced successfully."
else
  echo "Error: uv sync failed. Aborting deployment."
  exit 1
fi

# Clear old logs.
echo "Clearing the logs directory..."
if [ -d "$LOG_DIR" ]; then
  rm -f "$LOG_DIR"/*
fi

# Start all the remote agents & servers.
pids=()

echo ""
echo "Starting remote servers and agents as background processes..."

# uv sync is explicitly run before starting any agents.
# Prevent servers starting in parallel from colliding by trying to sync again.
UV_RUN_CMD="uv run --no-sync"

if [ -f ".env" ]; then
  UV_RUN_CMD="$UV_RUN_CMD --env-file .env"
fi

echo "-> Starting the Merchant Agent (port:8001 log:$LOG_DIR/merchant_agent.log)..."
$UV_RUN_CMD --package ap2-samples python -m roles.merchant_agent >"$LOG_DIR/merchant_agent.log" 2>&1 &
pids+=($!)

echo "-> Starting the Credentials Provider (port:8002 log:$LOG_DIR/credentials_provider_agent.log)..."
$UV_RUN_CMD --package ap2-samples python -m roles.credentials_provider_agent >"$LOG_DIR/credentials_provider_agent.log" 2>&1 &
pids+=($!)

echo "-> Starting the Card Processor Agent (port:8003 log:$LOG_DIR/mpp_agent.log)..."
$UV_RUN_CMD --package ap2-samples python -m roles.merchant_payment_processor_agent >"$LOG_DIR/mpp_agent.log" 2>&1 &
pids+=($!)

echo ""
echo "All remote servers are starting."

echo "Starting the Shopping Agent..."
$UV_RUN_CMD --package ap2-samples adk web --host 0.0.0.0 $AGENTS_DIR<|MERGE_RESOLUTION|>--- conflicted
+++ resolved
@@ -24,12 +24,8 @@
   set +a
 fi
 
-<<<<<<< HEAD
-if [ -z "${GOOGLE_API_KEY}" ] && [ -z "${GOOGLE_GENAI_USE_VERTEXAI}" ]; then
-=======
 USE_VERTEXAI=$(printf "%s" "${GOOGLE_GENAI_USE_VERTEXAI}" | tr '[:upper:]' '[:lower:]')
 if [ -z "${GOOGLE_API_KEY}" ] && [ "${USE_VERTEXAI}" != "true" ]; then
->>>>>>> cf7000ef
   echo "Please set your GOOGLE_API_KEY environment variable before running."
   echo "Alternatively, set GOOGLE_GENAI_USE_VERTEXAI=true to use Vertex AI with ADC."
   exit 1
