# Copyright 2025 Google LLC
#
# Licensed under the Apache License, Version 2.0 (the "License");
# you may not use this file except in compliance with the License.
# You may obtain a copy of the License at
#
#     https://www.apache.org/licenses/LICENSE-2.0
#
# Unless required by applicable law or agreed to in writing, software
# distributed under the License is distributed on an "AS IS" BASIS,
# WITHOUT WARRANTIES OR CONDITIONS OF ANY KIND, either express or implied.
# See the License for the specific language governing permissions and
# limitations under the License.

"""Helper functions related to the system."""

<<<<<<< HEAD
import os
from google import genai


def check_google_api_key() -> bool:
  """Checks if the GOOGLE_API_KEY environment variable is set."""

  assert (
      "GOOGLE_API_KEY" in os.environ
  ), "The environment variable 'GOOGLE_API_KEY' is not set."

  assert os.getenv(
      "GOOGLE_API_KEY"
  ), "The environment variable 'GOOGLE_API_KEY' is empty."


def create_genai_client() -> genai.Client:
  """Creates a properly authenticated genai.Client.

  Uses Google API key if available, otherwise uses Vertex AI with Application Default Credentials.
  The genai SDK handles validation automatically.

  Returns:
    genai.Client: Authenticated client instance
  """
  api_key = os.getenv("GOOGLE_API_KEY")
  if api_key:
    return genai.Client(api_key=api_key)

  return genai.Client(vertexai=True)


=======
>>>>>>> cf7000ef
DEBUG_MODE_INSTRUCTIONS = """
    This is really important! If the agent or user asks you to be verbose or if debug_mode is True, do the following:
      1. If this is the the start of a new task, explain who you are, what you are going to do, what tools you use, and what agents you delegate to.
      2. During the task, provide regular status updates on what you are doing, what you have done so far, and what you plan to do next.
      3. If you are delegating to another agent, ask the agent or tool to also be verbose.
      4. If at any point in the task you send or receive data, show the data in a clear, formatted way. Do not summarize it in english. Simple format the JSON objects.
      5. Step 4 is so important that I'm going to repeat it:
        a. If at any point in the task you create, send or receive data, show the data in a clear, formatted way. Do not summarize it in english. Simple format the JSON objects.
"""<|MERGE_RESOLUTION|>--- conflicted
+++ resolved
@@ -14,41 +14,6 @@
 
 """Helper functions related to the system."""
 
-<<<<<<< HEAD
-import os
-from google import genai
-
-
-def check_google_api_key() -> bool:
-  """Checks if the GOOGLE_API_KEY environment variable is set."""
-
-  assert (
-      "GOOGLE_API_KEY" in os.environ
-  ), "The environment variable 'GOOGLE_API_KEY' is not set."
-
-  assert os.getenv(
-      "GOOGLE_API_KEY"
-  ), "The environment variable 'GOOGLE_API_KEY' is empty."
-
-
-def create_genai_client() -> genai.Client:
-  """Creates a properly authenticated genai.Client.
-
-  Uses Google API key if available, otherwise uses Vertex AI with Application Default Credentials.
-  The genai SDK handles validation automatically.
-
-  Returns:
-    genai.Client: Authenticated client instance
-  """
-  api_key = os.getenv("GOOGLE_API_KEY")
-  if api_key:
-    return genai.Client(api_key=api_key)
-
-  return genai.Client(vertexai=True)
-
-
-=======
->>>>>>> cf7000ef
 DEBUG_MODE_INSTRUCTIONS = """
     This is really important! If the agent or user asks you to be verbose or if debug_mode is True, do the following:
       1. If this is the the start of a new task, explain who you are, what you are going to do, what tools you use, and what agents you delegate to.
